--- conflicted
+++ resolved
@@ -11,15 +11,9 @@
 from discord.ext.tasks import loop
 
 from bot.bot import Bot
-<<<<<<< HEAD
-from bot.constants import Channels, MODERATION_ROLES, Mention, STAFF_ROLES
+from bot.constants import Channels, MODERATION_ROLES, STAFF_ROLES
 from bot.decorators import in_channel, with_role
 from bot.utils.cache import async_cache
-from bot.utils.time import humanize_delta
-=======
-from bot.constants import Channels, MODERATION_ROLES, STAFF_ROLES
-from bot.decorators import in_whitelist, with_role
->>>>>>> 64e81d2b
 
 log = logging.getLogger(__name__)
 

"""
Loads bot configuration from YAML files.
By default, this simply loads the default
configuration located at `config-default.yml`.
If a file called `config.yml` is found in the
project directory, the default configuration
is recursively updated with any settings from
the custom configuration. Any settings left
out in the custom user configuration will stay
their default values from `config-default.yml`.
"""

import logging
import os
from collections.abc import Mapping
from enum import Enum
from pathlib import Path
from typing import Dict, List

import yaml

log = logging.getLogger(__name__)


def _env_var_constructor(loader, node):
    """
    Implements a custom YAML tag for loading optional environment
    variables. If the environment variable is set, returns the
    value of it. Otherwise, returns `None`.

    Example usage in the YAML configuration:

        # Optional app configuration. Set `MY_APP_KEY` in the environment to use it.
        application:
            key: !ENV 'MY_APP_KEY'
    """

    default = None

    # Check if the node is a plain string value
    if node.id == 'scalar':
        value = loader.construct_scalar(node)
        key = str(value)
    else:
        # The node value is a list
        value = loader.construct_sequence(node)

        if len(value) >= 2:
            # If we have at least two values, then we have both a key and a default value
            default = value[1]
            key = value[0]
        else:
            # Otherwise, we just have a key
            key = value[0]

    return os.getenv(key, default)


def _join_var_constructor(loader, node):
    """
    Implements a custom YAML tag for concatenating other tags in
    the document to strings. This allows for a much more DRY configuration
    file.
    """

    fields = loader.construct_sequence(node)
    return "".join(str(x) for x in fields)


yaml.SafeLoader.add_constructor("!ENV", _env_var_constructor)
yaml.SafeLoader.add_constructor("!JOIN", _join_var_constructor)

# Pointing old tag to !ENV constructor to avoid breaking existing configs
yaml.SafeLoader.add_constructor("!REQUIRED_ENV", _env_var_constructor)


with open("config-default.yml", encoding="UTF-8") as f:
    _CONFIG_YAML = yaml.safe_load(f)


def _recursive_update(original, new):
    """
    Helper method which implements a recursive `dict.update`
    method, used for updating the original configuration with
    configuration specified by the user.
    """

    for key, value in original.items():
        if key not in new:
            continue

        if isinstance(value, Mapping):
            if not any(isinstance(subvalue, Mapping) for subvalue in value.values()):
                original[key].update(new[key])
            _recursive_update(original[key], new[key])
        else:
            original[key] = new[key]


if Path("config.yml").exists():
    log.info("Found `config.yml` file, loading constants from it.")
    with open("config.yml", encoding="UTF-8") as f:
        user_config = yaml.safe_load(f)
    _recursive_update(_CONFIG_YAML, user_config)


def check_required_keys(keys):
    """
    Verifies that keys that are set to be required are present in the
    loaded configuration.
    """
    for key_path in keys:
        lookup = _CONFIG_YAML
        try:
            for key in key_path.split('.'):
                lookup = lookup[key]
                if lookup is None:
                    raise KeyError(key)
        except KeyError:
            log.critical(
                f"A configuration for `{key_path}` is required, but was not found. "
                "Please set it in `config.yml` or setup an environment variable and try again."
            )
            raise


try:
    required_keys = _CONFIG_YAML['config']['required_keys']
except KeyError:
    pass
else:
    check_required_keys(required_keys)


class YAMLGetter(type):
    """
    Implements a custom metaclass used for accessing
    configuration data by simply accessing class attributes.
    Supports getting configuration from up to two levels
    of nested configuration through `section` and `subsection`.

    `section` specifies the YAML configuration section (or "key")
    in which the configuration lives, and must be set.

    `subsection` is an optional attribute specifying the section
    within the section from which configuration should be loaded.

    Example Usage:

        # config.yml
        bot:
            prefixes:
                direct_message: ''
                guild: '!'

        # config.py
        class Prefixes(metaclass=YAMLGetter):
            section = "bot"
            subsection = "prefixes"

        # Usage in Python code
        from config import Prefixes
        def get_prefix(bot, message):
            if isinstance(message.channel, PrivateChannel):
                return Prefixes.direct_message
            return Prefixes.guild
    """

    subsection = None

    def __getattr__(cls, name):
        name = name.lower()

        try:
            if cls.subsection is not None:
                return _CONFIG_YAML[cls.section][cls.subsection][name]
            return _CONFIG_YAML[cls.section][name]
        except KeyError:
            dotted_path = '.'.join(
                (cls.section, cls.subsection, name)
                if cls.subsection is not None else (cls.section, name)
            )
            log.critical(f"Tried accessing configuration variable at `{dotted_path}`, but it could not be found.")
            raise

    def __getitem__(cls, name):
        return cls.__getattr__(name)


# Dataclasses
class Bot(metaclass=YAMLGetter):
    section = "bot"

    prefix: str
    token: str
    sentry_dsn: str

class Filter(metaclass=YAMLGetter):
    section = "filter"

    filter_zalgo: bool
    filter_invites: bool
    filter_domains: bool
    watch_rich_embeds: bool
    watch_words: bool
    watch_tokens: bool

    # Notifications are not expected for "watchlist" type filters
    notify_user_zalgo: bool
    notify_user_invites: bool
    notify_user_domains: bool

    ping_everyone: bool
    guild_invite_whitelist: List[int]
    domain_blacklist: List[str]
    word_watchlist: List[str]
    token_watchlist: List[str]

    channel_whitelist: List[int]
    role_whitelist: List[int]


class Cooldowns(metaclass=YAMLGetter):
    section = "bot"
    subsection = "cooldowns"

    tags: int


class Colours(metaclass=YAMLGetter):
    section = "style"
    subsection = "colours"

    soft_red: int
    soft_green: int
    soft_orange: int


class DuckPond(metaclass=YAMLGetter):
    section = "duck_pond"

    threshold: int
    custom_emojis: List[int]


class Emojis(metaclass=YAMLGetter):
    section = "style"
    subsection = "emojis"

    defcon_disabled: str  # noqa: E704
    defcon_enabled: str  # noqa: E704
    defcon_updated: str  # noqa: E704

    status_online: str
    status_offline: str
    status_idle: str
    status_dnd: str

    failmail: str
    trashcan: str

    bullet: str
    new: str
    pencil: str
    cross_mark: str
    check_mark: str

    ducky_yellow: int
    ducky_blurple: int
    ducky_regal: int
    ducky_camo: int
    ducky_ninja: int
    ducky_devil: int
    ducky_tube: int
    ducky_hunt: int
    ducky_wizard: int
    ducky_party: int
    ducky_angel: int
    ducky_maul: int
    ducky_santa: int

    upvotes: str
    comments: str
    user: str


class Icons(metaclass=YAMLGetter):
    section = "style"
    subsection = "icons"

    crown_blurple: str
    crown_green: str
    crown_red: str

    defcon_denied: str    # noqa: E704
    defcon_disabled: str  # noqa: E704
    defcon_enabled: str   # noqa: E704
    defcon_updated: str   # noqa: E704

    filtering: str

    guild_update: str

    hash_blurple: str
    hash_green: str
    hash_red: str

    message_bulk_delete: str
    message_delete: str
    message_edit: str

    sign_in: str
    sign_out: str

    token_removed: str

    user_ban: str
    user_unban: str
    user_update: str

    user_mute: str
    user_unmute: str
    user_verified: str

    user_warn: str

    pencil: str

    remind_blurple: str
    remind_green: str
    remind_red: str

    questionmark: str

    superstarify: str
    unsuperstarify: str

    voice_state_blue: str
    voice_state_green: str
    voice_state_red: str


class CleanMessages(metaclass=YAMLGetter):
    section = "bot"
    subsection = "clean"

    message_limit: int


class Categories(metaclass=YAMLGetter):
    section = "guild"
    subsection = "categories"

    python_help: int


class Channels(metaclass=YAMLGetter):
    section = "guild"
    subsection = "channels"

    admins: int
    admin_spam: int
    announcements: int
    attachment_log: int
    big_brother_logs: int
    bot_commands: int
    defcon: int
<<<<<<< HEAD
    dev_contrib: int
    dev_log: int
=======
    devcontrib: int
    devcore: int
    devlog: int
    devtest: int
>>>>>>> 1ccc0f11
    esoteric: int
    help_0: int
    help_1: int
    help_2: int
    help_3: int
    help_4: int
    help_5: int
    help_6: int
    help_7: int
    helpers: int
    message_log: int
    meta: int
    mod_spam: int
    mods: int
    mod_alerts: int
    mod_log: int
    off_topic_0: int
    off_topic_1: int
    off_topic_2: int
    organisation: int
    python_discussion: int
    reddit: int
    talent_pool: int
    user_log: int
    user_event_announcements: int
    verification: int
    voice_log: int


class Webhooks(metaclass=YAMLGetter):
    section = "guild"
    subsection = "webhooks"

    talent_pool: int
    big_brother: int
    reddit: int
    duck_pond: int
    dev_log: int


class Roles(metaclass=YAMLGetter):
    section = "guild"
    subsection = "roles"

    admins: int
    announcements: int
    contributors: int
    core_developers: int
    helpers: int
    jammers: int
    moderators: int
    muted: int
    owners: int
    partners: int
    python_community: int
    team_leaders: int
    verified: int  # This is the Developers role on PyDis, here named verified for readability reasons.


class Guild(metaclass=YAMLGetter):
    section = "guild"

    id: int
    modlog_blacklist: List[int]
    staff_channels: List[int]
    reminder_whitelist: List[int]

class Keys(metaclass=YAMLGetter):
    section = "keys"

    site_api: str


class URLs(metaclass=YAMLGetter):
    section = "urls"

    # Snekbox endpoints
    snekbox_eval_api: str

    # Discord API endpoints
    discord_api: str
    discord_invite_api: str

    # Misc endpoints
    bot_avatar: str
    github_bot_repo: str

    # Site endpoints
    site: str
    site_api: str
    site_superstarify_api: str
    site_logs_api: str
    site_logs_view: str
    site_reminders_api: str
    site_reminders_user_api: str
    site_schema: str
    site_settings_api: str
    site_tags_api: str
    site_user_api: str
    site_user_complete_api: str
    site_infractions: str
    site_infractions_user: str
    site_infractions_type: str
    site_infractions_by_id: str
    site_infractions_user_type_current: str
    site_infractions_user_type: str
    paste_service: str


class Reddit(metaclass=YAMLGetter):
    section = "reddit"

    subreddits: list
    client_id: str
    secret: str


class Wolfram(metaclass=YAMLGetter):
    section = "wolfram"

    user_limit_day: int
    guild_limit_day: int
    key: str


class AntiSpam(metaclass=YAMLGetter):
    section = 'anti_spam'

    clean_offending: bool
    ping_everyone: bool

    punishment: Dict[str, Dict[str, int]]
    rules: Dict[str, Dict[str, int]]


class AntiMalware(metaclass=YAMLGetter):
    section = "anti_malware"

    whitelist: list


class BigBrother(metaclass=YAMLGetter):
    section = 'big_brother'

    log_delay: int
    header_message_limit: int


class Free(metaclass=YAMLGetter):
    section = 'free'

    activity_timeout: int
    cooldown_rate: int
    cooldown_per: float


class Mention(metaclass=YAMLGetter):
    section = 'mention'

    message_timeout: int
    reset_delay: int


class RedirectOutput(metaclass=YAMLGetter):
    section = 'redirect_output'

    delete_invocation: bool
    delete_delay: int


class Sync(metaclass=YAMLGetter):
    section = 'sync'

    confirm_timeout: int
    max_diff: int


class Event(Enum):
    """
    Event names. This does not include every event (for example, raw
    events aren't here), but only events used in ModLog for now.
    """

    guild_channel_create = "guild_channel_create"
    guild_channel_delete = "guild_channel_delete"
    guild_channel_update = "guild_channel_update"
    guild_role_create = "guild_role_create"
    guild_role_delete = "guild_role_delete"
    guild_role_update = "guild_role_update"
    guild_update = "guild_update"

    member_join = "member_join"
    member_remove = "member_remove"
    member_ban = "member_ban"
    member_unban = "member_unban"
    member_update = "member_update"

    message_delete = "message_delete"
    message_edit = "message_edit"

    voice_state_update = "voice_state_update"


# Debug mode
DEBUG_MODE = True if 'local' in os.environ.get("SITE_URL", "local") else False

# Paths
BOT_DIR = os.path.dirname(__file__)
PROJECT_ROOT = os.path.abspath(os.path.join(BOT_DIR, os.pardir))

# Default role combinations
MODERATION_ROLES = Roles.moderators, Roles.admins, Roles.owners
STAFF_ROLES = Roles.helpers, Roles.moderators, Roles.admins, Roles.owners

# Roles combinations
STAFF_CHANNELS = Guild.staff_channels

# Default Channel combinations
MODERATION_CHANNELS = Channels.admins, Channels.admin_spam, Channels.mod_alerts, Channels.mods, Channels.mod_spam


# Bot replies
NEGATIVE_REPLIES = [
    "Noooooo!!",
    "Nope.",
    "I'm sorry Dave, I'm afraid I can't do that.",
    "I don't think so.",
    "Not gonna happen.",
    "Out of the question.",
    "Huh? No.",
    "Nah.",
    "Naw.",
    "Not likely.",
    "No way, José.",
    "Not in a million years.",
    "Fat chance.",
    "Certainly not.",
    "NEGATORY.",
    "Nuh-uh.",
    "Not in my house!",
]

POSITIVE_REPLIES = [
    "Yep.",
    "Absolutely!",
    "Can do!",
    "Affirmative!",
    "Yeah okay.",
    "Sure.",
    "Sure thing!",
    "You're the boss!",
    "Okay.",
    "No problem.",
    "I got you.",
    "Alright.",
    "You got it!",
    "ROGER THAT",
    "Of course!",
    "Aye aye, cap'n!",
    "I'll allow it.",
]

ERROR_REPLIES = [
    "Please don't do that.",
    "You have to stop.",
    "Do you mind?",
    "In the future, don't do that.",
    "That was a mistake.",
    "You blew it.",
    "You're bad at computers.",
    "Are you trying to kill me?",
    "Noooooo!!",
    "I can't believe you've done this",
]<|MERGE_RESOLUTION|>--- conflicted
+++ resolved
@@ -358,22 +358,16 @@
     section = "guild"
     subsection = "channels"
 
+    admin_spam: int
     admins: int
-    admin_spam: int
     announcements: int
     attachment_log: int
     big_brother_logs: int
     bot_commands: int
     defcon: int
-<<<<<<< HEAD
     dev_contrib: int
+    dev_core: int
     dev_log: int
-=======
-    devcontrib: int
-    devcore: int
-    devlog: int
-    devtest: int
->>>>>>> 1ccc0f11
     esoteric: int
     help_0: int
     help_1: int
@@ -386,10 +380,10 @@
     helpers: int
     message_log: int
     meta: int
+    mod_alerts: int
+    mod_log: int
     mod_spam: int
     mods: int
-    mod_alerts: int
-    mod_log: int
     off_topic_0: int
     off_topic_1: int
     off_topic_2: int
@@ -397,8 +391,8 @@
     python_discussion: int
     reddit: int
     talent_pool: int
+    user_event_announcements: int
     user_log: int
-    user_event_announcements: int
     verification: int
     voice_log: int
 

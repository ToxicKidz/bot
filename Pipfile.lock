--- conflicted
+++ resolved
@@ -1,11 +1,7 @@
 {
     "_meta": {
         "hash": {
-<<<<<<< HEAD
-            "sha256": "0f60e21b90fbc90c75f5978e15ed584f7cab7cb358d24c0f1d6b132fbc8b1907"
-=======
-            "sha256": "e5b57ca7276af4709b345055d4b3705c4142c61c4669c796b79a73379ec37a9a"
->>>>>>> 5f4dc422
+            "sha256": "91b5639198b35740611e7ac923cfc262e5897b8cbc3ca243dc98335705804ba7"
         },
         "pipfile-spec": 6,
         "requires": {
@@ -293,57 +289,6 @@
         },
         "hiredis": {
             "hashes": [
-<<<<<<< HEAD
-                "sha256:06a039208f83744a702279b894c8cf24c14fd63c59cd917dcde168b79eef0680",
-                "sha256:0a909bf501459062aa1552be1461456518f367379fdc9fdb1f2ca5e4a1fdd7c0",
-                "sha256:18402d9e54fb278cb9a8c638df6f1550aca36a009d47ecf5aa263a38600f35b0",
-                "sha256:1e4cbbc3858ec7e680006e5ca590d89a5e083235988f26a004acf7244389ac01",
-                "sha256:23344e3c2177baf6975fbfa361ed92eb7d36d08f454636e5054b3faa7c2aff8a",
-                "sha256:289b31885b4996ce04cadfd5fc03d034dce8e2a8234479f7c9e23b9e245db06b",
-                "sha256:2c1c570ae7bf1bab304f29427e2475fe1856814312c4a1cf1cd0ee133f07a3c6",
-                "sha256:2c227c0ed371771ffda256034427320870e8ea2e4fd0c0a618c766e7c49aad73",
-                "sha256:3bb9b63d319402cead8bbd9dd55dca3b667d2997e9a0d8a1f9b6cc274db4baee",
-                "sha256:3ef2183de67b59930d2db8b8e8d4d58e00a50fcc5e92f4f678f6eed7a1c72d55",
-                "sha256:43b8ed3dbfd9171e44c554cb4acf4ee4505caa84c5e341858b50ea27dd2b6e12",
-                "sha256:47bcf3c5e6c1e87ceb86cdda2ee983fa0fe56a999e6185099b3c93a223f2fa9b",
-                "sha256:5263db1e2e1e8ae30500cdd75a979ff99dcc184201e6b4b820d0de74834d2323",
-                "sha256:5b1451727f02e7acbdf6aae4e06d75f66ee82966ff9114550381c3271a90f56c",
-                "sha256:6996883a8a6ff9117cbb3d6f5b0dcbbae6fb9e31e1a3e4e2f95e0214d9a1c655",
-                "sha256:6c96f64a54f030366657a54bb90b3093afc9c16c8e0dfa29fc0d6dbe169103a5",
-                "sha256:7332d5c3e35154cd234fd79573736ddcf7a0ade7a986db35b6196b9171493e75",
-                "sha256:7885b6f32c4a898e825bb7f56f36a02781ac4a951c63e4169f0afcf9c8c30dfb",
-                "sha256:7b0f63f10a166583ab744a58baad04e0f52cfea1ac27bfa1b0c21a48d1003c23",
-                "sha256:819f95d4eba3f9e484dd115ab7ab72845cf766b84286a00d4ecf76d33f1edca1",
-                "sha256:8968eeaa4d37a38f8ca1f9dbe53526b69628edc9c42229a5b2f56d98bb828c1f",
-                "sha256:89ebf69cb19a33d625db72d2ac589d26e936b8f7628531269accf4a3196e7872",
-                "sha256:8daecd778c1da45b8bd54fd41ffcd471a86beed3d8e57a43acf7a8d63bba4058",
-                "sha256:955ba8ea73cf3ed8bd2f963b4cb9f8f0dcb27becd2f4b3dd536fd24c45533454",
-                "sha256:964f18a59f5a64c0170f684c417f4fe3e695a536612e13074c4dd5d1c6d7c882",
-                "sha256:969843fbdfbf56cdb71da6f0bdf50f9985b8b8aeb630102945306cf10a9c6af2",
-                "sha256:996021ef33e0f50b97ff2d6b5f422a0fe5577de21a8873b58a779a5ddd1c3132",
-                "sha256:9e9c9078a7ce07e6fce366bd818be89365a35d2e4b163268f0ca9ba7e13bb2f6",
-                "sha256:a04901757cb0fb0f5602ac11dda48f5510f94372144d06c2563ba56c480b467c",
-                "sha256:a7bf1492429f18d205f3a818da3ff1f242f60aa59006e53dee00b4ef592a3363",
-                "sha256:aa0af2deb166a5e26e0d554b824605e660039b161e37ed4f01b8d04beec184f3",
-                "sha256:abfb15a6a7822f0fae681785cb38860e7a2cb1616a708d53df557b3d76c5bfd4",
-                "sha256:b253fe4df2afea4dfa6b1fa8c5fef212aff8bcaaeb4207e81eed05cb5e4a7919",
-                "sha256:b27f082f47d23cffc4cf1388b84fdc45c4ef6015f906cd7e0d988d9e35d36349",
-                "sha256:b33aea449e7f46738811fbc6f0b3177c6777a572207412bbbf6f525ffed001ae",
-                "sha256:b44f9421c4505c548435244d74037618f452844c5d3c67719d8a55e2613549da",
-                "sha256:bcc371151d1512201d0214c36c0c150b1dc64f19c2b1a8c9cb1d7c7c15ebd93f",
-                "sha256:c2851deeabd96d3f6283e9c6b26e0bfed4de2dc6fb15edf913e78b79fc5909ed",
-                "sha256:cdfd501c7ac5b198c15df800a3a34c38345f5182e5f80770caf362bccca65628",
-                "sha256:d2c0caffa47606d6d7c8af94ba42547bd2a441f06c74fd90a1ffe328524a6c64",
-                "sha256:dcb2db95e629962db5a355047fb8aefb012df6c8ae608930d391619dbd96fd86",
-                "sha256:e0eeb9c112fec2031927a1745788a181d0eecbacbed941fc5c4f7bc3f7b273bf",
-                "sha256:e154891263306200260d7f3051982774d7b9ef35af3509d5adbbe539afd2610c",
-                "sha256:e2e023a42dcbab8ed31f97c2bcdb980b7fbe0ada34037d87ba9d799664b58ded",
-                "sha256:e64be68255234bb489a574c4f2f8df7029c98c81ec4d160d6cd836e7f0679390",
-                "sha256:e82d6b930e02e80e5109b678c663a9ed210680ded81c1abaf54635d88d1da298"
-            ],
-            "markers": "python_version >= '2.7' and python_version not in '3.0, 3.1, 3.2, 3.3'",
-            "version": "==1.1.0"
-=======
                 "sha256:04026461eae67fdefa1949b7332e488224eac9e8f2b5c58c98b54d29af22093e",
                 "sha256:04927a4c651a0e9ec11c68e4427d917e44ff101f761cd3b5bc76f86aaa431d27",
                 "sha256:07bbf9bdcb82239f319b1f09e8ef4bdfaec50ed7d7ea51a56438f39193271163",
@@ -388,7 +333,6 @@
             ],
             "markers": "python_version >= '3.6'",
             "version": "==2.0.0"
->>>>>>> 5f4dc422
         },
         "humanfriendly": {
             "hashes": [
@@ -1094,19 +1038,11 @@
         },
         "identify": {
             "hashes": [
-<<<<<<< HEAD
-                "sha256:1cfb05b578de996677836d5a2dde14b3dffde313cf7d2b3e793a0787a36e26dd",
-                "sha256:9cc5f58996cd359b7b72f0a5917d8639de5323917e6952a3bfbf36301b576f40"
-            ],
-            "markers": "python_full_version >= '3.6.1'",
-            "version": "==2.2.1"
-=======
                 "sha256:43cb1965e84cdd247e875dec6d13332ef5be355ddc16776396d98089b9053d87",
                 "sha256:c7c0f590526008911ccc5ceee6ed7b085cbc92f7b6591d0ee5913a130ad64034"
             ],
             "markers": "python_full_version >= '3.6.1'",
             "version": "==2.2.2"
->>>>>>> 5f4dc422
         },
         "idna": {
             "hashes": [

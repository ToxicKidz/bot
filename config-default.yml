bot:
    prefix:      "!"
    token:       !ENV "BOT_TOKEN"

    cooldowns:
        # Per channel, per tag.
        tags: 60

    clean:
        # Maximum number of messages to traverse for clean commands
        message_limit: 10000


style:
    colours:
        soft_red: 0xcd6d6d
        soft_green: 0x68c290
        soft_orange: 0xf9cb54

    emojis:
        defcon_disabled: "<:defcondisabled:470326273952972810>"
        defcon_enabled:  "<:defconenabled:470326274213150730>"
        defcon_updated:  "<:defconsettingsupdated:470326274082996224>"

        status_online:  "<:status_online:470326272351010816>"
        status_idle:    "<:status_idle:470326266625785866>"
        status_dnd:     "<:status_dnd:470326272082313216>"
        status_offline: "<:status_offline:470326266537705472>"

        bullet:     "\u2022"
        pencil:     "\u270F"
        new:        "\U0001F195"
        cross_mark: "\u274C"

<<<<<<< HEAD
        ducky_yellow:   &DUCKY_YELLOW   574951975574175744
        ducky_blurple:  &DUCKY_BLURPLE  574951975310065675
        ducky_regal:    &DUCKY_REGAL    637883439185395712
        ducky_camo:     &DUCKY_CAMO     637914731566596096
        ducky_ninja:    &DUCKY_NINJA    637923502535606293
        ducky_devil:    &DUCKY_DEVIL    637925314982576139
        ducky_tube:     &DUCKY_TUBE     637881368008851456
=======
        upvotes:        "<:upvotes:638729835245731840>"
        comments:       "<:comments:638729835073765387>"
        user:           "<:user:638729835442602003>"
>>>>>>> dc0f8244

    icons:
        crown_blurple: "https://cdn.discordapp.com/emojis/469964153289965568.png"
        crown_green:   "https://cdn.discordapp.com/emojis/469964154719961088.png"
        crown_red:     "https://cdn.discordapp.com/emojis/469964154879344640.png"

        defcon_denied:   "https://cdn.discordapp.com/emojis/472475292078964738.png"
        defcon_disabled: "https://cdn.discordapp.com/emojis/470326273952972810.png"
        defcon_enabled:  "https://cdn.discordapp.com/emojis/470326274213150730.png"
        defcon_updated:  "https://cdn.discordapp.com/emojis/472472638342561793.png"

        filtering: "https://cdn.discordapp.com/emojis/472472638594482195.png"

        guild_update: "https://cdn.discordapp.com/emojis/469954765141442561.png"

        hash_blurple: "https://cdn.discordapp.com/emojis/469950142942806017.png"
        hash_green:   "https://cdn.discordapp.com/emojis/469950144918585344.png"
        hash_red:     "https://cdn.discordapp.com/emojis/469950145413251072.png"

        message_bulk_delete: "https://cdn.discordapp.com/emojis/469952898994929668.png"
        message_delete:      "https://cdn.discordapp.com/emojis/472472641320648704.png"
        message_edit:        "https://cdn.discordapp.com/emojis/472472638976163870.png"

        sign_in:  "https://cdn.discordapp.com/emojis/469952898181234698.png"
        sign_out: "https://cdn.discordapp.com/emojis/469952898089091082.png"

        token_removed: "https://cdn.discordapp.com/emojis/470326273298792469.png"

        user_ban:    "https://cdn.discordapp.com/emojis/469952898026045441.png"
        user_unban:  "https://cdn.discordapp.com/emojis/469952898692808704.png"
        user_update: "https://cdn.discordapp.com/emojis/469952898684551168.png"

        user_mute:     "https://cdn.discordapp.com/emojis/472472640100106250.png"
        user_unmute:   "https://cdn.discordapp.com/emojis/472472639206719508.png"
        user_verified: "https://cdn.discordapp.com/emojis/470326274519334936.png"

        user_warn: "https://cdn.discordapp.com/emojis/470326274238447633.png"

        pencil: "https://cdn.discordapp.com/emojis/470326272401211415.png"

        remind_blurple: "https://cdn.discordapp.com/emojis/477907609215827968.png"
        remind_green:   "https://cdn.discordapp.com/emojis/477907607785570310.png"
        remind_red:     "https://cdn.discordapp.com/emojis/477907608057937930.png"

        questionmark: "https://cdn.discordapp.com/emojis/512367613339369475.png"

guild:
    id: 267624335836053506

    categories:
        python_help:                      356013061213126657

    channels:
        admins:            &ADMINS        365960823622991872
        admin_spam:        &ADMIN_SPAM    563594791770914816
        announcements:                    354619224620138496
        big_brother_logs:  &BBLOGS        468507907357409333
        bot:                              267659945086812160
        checkpoint_test:                  422077681434099723
        defcon:            &DEFCON        464469101889454091
        devlog:            &DEVLOG        622895325144940554
        devtest:           &DEVTEST       414574275865870337
        help_0:                           303906576991780866
        help_1:                           303906556754395136
        help_2:                           303906514266226689
        help_3:                           439702951246692352
        help_4:                           451312046647148554
        help_5:                           454941769734422538
        help_6:                           587375753306570782
        help_7:                           587375768556797982
        helpers:           &HELPERS       385474242440986624
        message_log:       &MESSAGE_LOG   467752170159079424
        meta:                             429409067623251969
        mod_spam:          &MOD_SPAM      620607373828030464
        mods:              &MODS          305126844661760000
        mod_alerts:                       473092532147060736
        modlog:            &MODLOG        282638479504965634
        off_topic_0:                      291284109232308226
        off_topic_1:                      463035241142026251
        off_topic_2:                      463035268514185226
        organisation:      &ORGANISATION  551789653284356126
        python:                           267624335836053506
        reddit:                           458224812528238616
        staff_lounge:      &STAFF_LOUNGE  464905259261755392
        talent_pool:       &TALENT_POOL   534321732593647616
        userlog:                          528976905546760203
        user_event_a:      &USER_EVENT_A  592000283102674944
        verification:                     352442727016693763

    staff_channels: [*ADMINS, *ADMIN_SPAM, *MOD_SPAM, *MODS, *HELPERS, *ORGANISATION, *DEFCON]
    ignored: [*ADMINS, *MESSAGE_LOG, *MODLOG]

    roles:
        admin:             &ADMIN_ROLE      267628507062992896
        announcements:                      463658397560995840
        champion:                           430492892331769857
        contributor:                        295488872404484098
        core_developer:                     587606783669829632
        helpers:                            267630620367257601
        jammer:                             423054537079783434
        moderator:         &MOD_ROLE        267629731250176001
        muted:             &MUTED_ROLE      277914926603829249
        owner:             &OWNER_ROLE      267627879762755584
        partners:                           323426753857191936
        rockstars:         &ROCKSTARS_ROLE  458226413825294336
        team_leader:                        501324292341104650
        verified:                           352427296948486144

    webhooks:
        talent_pool:                        569145364800602132
        big_brother:                        569133704568373283
        reddit:                             635408384794951680
        duck_pond:                          637821475327311927


filter:

    # What do we filter?
    filter_zalgo:       false
    filter_invites:     true
    filter_domains:     true
    watch_rich_embeds:  true
    watch_words:        true
    watch_tokens:       true

    # Notify user on filter?
    # Notifications are not expected for "watchlist" type filters
    notify_user_zalgo:       false
    notify_user_invites:     true
    notify_user_domains:     false

    # Filter configuration
    ping_everyone: true  # Ping @everyone when we send a mod-alert?

    guild_invite_whitelist:
        - 280033776820813825  # Functional Programming
        - 267624335836053506  # Python Discord
        - 440186186024222721  # Python Discord: ModLog Emojis
        - 273944235143593984  # STEM
        - 348658686962696195  # RLBot
        - 531221516914917387  # Pallets
        - 249111029668249601  # Gentoo
        - 327254708534116352  # Adafruit
        - 544525886180032552  # kennethreitz.org
        - 590806733924859943  # Discord Hack Week
        - 423249981340778496  # Kivy

    domain_blacklist:
        - pornhub.com
        - liveleak.com

    word_watchlist:
        - goo+ks*
        - ky+s+
        - ki+ke+s*
        - beaner+s?
        - coo+ns*
        - nig+lets*
        - slant-eyes*
        - towe?l-?head+s*
        - chi*n+k+s*
        - spick*s*
        - kill* +(?:yo)?urself+
        - jew+s*
        - suicide
        - rape
        - (re+)tar+(d+|t+)(ed)?
        - ta+r+d+
        - cunts*
        - trann*y
        - shemale

    token_watchlist:
        - fa+g+s*
        - 卐
        - 卍
        - cuck(?!oo+)
        - nigg+(?:e*r+|a+h*?|u+h+)s?
        - fag+o+t+s*

    # Censor doesn't apply to these
    channel_whitelist:
        - *ADMINS
        - *MODLOG
        - *MESSAGE_LOG
        - *DEVLOG
        - *BBLOGS
        - *STAFF_LOUNGE
        - *DEVTEST
        - *TALENT_POOL
        - *USER_EVENT_A

    role_whitelist:
        - *ADMIN_ROLE
        - *MOD_ROLE
        - *OWNER_ROLE
        - *ROCKSTARS_ROLE


keys:
    site_api:    !ENV "BOT_API_KEY"


urls:
    # PyDis site vars
    site:        &DOMAIN       "pythondiscord.com"
    site_api:    &API    !JOIN ["api.", *DOMAIN]
    site_paste:  &PASTE  !JOIN ["paste.", *DOMAIN]
    site_staff:  &STAFF  !JOIN ["staff.", *DOMAIN]
    site_schema: &SCHEMA       "https://"

    site_bigbrother_api:                !JOIN [*SCHEMA, *API, "/bot/bigbrother"]
    site_docs_api:                      !JOIN [*SCHEMA, *API, "/bot/docs"]
    site_superstarify_api:              !JOIN [*SCHEMA, *API, "/bot/superstarify"]
    site_infractions:                   !JOIN [*SCHEMA, *API, "/bot/infractions"]
    site_infractions_user:              !JOIN [*SCHEMA, *API, "/bot/infractions/user/{user_id}"]
    site_infractions_type:              !JOIN [*SCHEMA, *API, "/bot/infractions/type/{infraction_type}"]
    site_infractions_by_id:             !JOIN [*SCHEMA, *API, "/bot/infractions/id/{infraction_id}"]
    site_infractions_user_type_current: !JOIN [*SCHEMA, *API, "/bot/infractions/user/{user_id}/{infraction_type}/current"]
    site_infractions_user_type:         !JOIN [*SCHEMA, *API, "/bot/infractions/user/{user_id}/{infraction_type}"]
    site_logs_api:                      !JOIN [*SCHEMA, *API, "/bot/logs"]
    site_logs_view:                     !JOIN [*SCHEMA, *STAFF, "/bot/logs"]
    site_off_topic_names_api:           !JOIN [*SCHEMA, *API, "/bot/off-topic-names"]
    site_reminders_api:                 !JOIN [*SCHEMA, *API, "/bot/reminders"]
    site_reminders_user_api:            !JOIN [*SCHEMA, *API, "/bot/reminders/user"]
    site_settings_api:                  !JOIN [*SCHEMA, *API, "/bot/settings"]
    site_tags_api:                      !JOIN [*SCHEMA, *API, "/bot/tags"]
    site_user_api:                      !JOIN [*SCHEMA, *API, "/bot/users"]
    site_user_complete_api:             !JOIN [*SCHEMA, *API, "/bot/users/complete"]
    paste_service:                      !JOIN [*SCHEMA, *PASTE, "/{key}"]

    # Snekbox
    snekbox_eval_api: "https://snekbox.pythondiscord.com/eval"

    # Discord API URLs
    discord_api:        &DISCORD_API "https://discordapp.com/api/v7/"
    discord_invite_api: !JOIN [*DISCORD_API, "invites"]

    # Misc URLs
    bot_avatar:      "https://raw.githubusercontent.com/discord-python/branding/master/logos/logo_circle/logo_circle.png"
    github_bot_repo: "https://github.com/python-discord/bot"

anti_spam:
    # Clean messages that violate a rule.
    clean_offending: true
    ping_everyone: true

    punishment:
        role_id: *MUTED_ROLE
        remove_after: 600

    rules:
        attachments:
            interval: 10
            max: 9

        burst:
            interval: 10
            max: 7

        burst_shared:
            interval: 10
            max: 20

        chars:
            interval: 5
            max: 3_000

        duplicates:
            interval: 10
            max: 3

        discord_emojis:
            interval: 10
            max: 20

        links:
            interval: 10
            max: 10

        mentions:
            interval: 10
            max: 5

        newlines:
            interval: 10
            max: 100
            max_consecutive: 10

        role_mentions:
            interval: 10
            max: 3


anti_malware:
    whitelist:
        - '.3gp'
        - '.3g2'
        - '.avi'
        - '.bmp'
        - '.gif'
        - '.h264'
        - '.jpg'
        - '.jpeg'
        - '.m4v'
        - '.mkv'
        - '.mov'
        - '.mp4'
        - '.mpeg'
        - '.mpg'
        - '.png'
        - '.tiff'
        - '.wmv'


reddit:
    subreddits:
        - 'r/Python'


wolfram:
    # Max requests per day.
    user_limit_day: 10
    guild_limit_day: 67
    key: !ENV "WOLFRAM_API_KEY"


big_brother:
    log_delay: 15
    header_message_limit: 15


free:
    # Seconds to elapse for a channel
    # to be considered inactive.
    activity_timeout: 600
    cooldown_rate: 1
    cooldown_per: 60.0

mention:
    message_timeout: 300
    reset_delay: 5

redirect_output:
    delete_invocation: true
    delete_delay: 15

duck_pond:
    threshold: 5
    custom_emojis: [*DUCKY_YELLOW, *DUCKY_BLURPLE, *DUCKY_CAMO, *DUCKY_DEVIL, *DUCKY_NINJA, *DUCKY_REGAL, *DUCKY_TUBE]

config:
    required_keys: ['bot.token']<|MERGE_RESOLUTION|>--- conflicted
+++ resolved
@@ -32,7 +32,6 @@
         new:        "\U0001F195"
         cross_mark: "\u274C"
 
-<<<<<<< HEAD
         ducky_yellow:   &DUCKY_YELLOW   574951975574175744
         ducky_blurple:  &DUCKY_BLURPLE  574951975310065675
         ducky_regal:    &DUCKY_REGAL    637883439185395712
@@ -40,11 +39,10 @@
         ducky_ninja:    &DUCKY_NINJA    637923502535606293
         ducky_devil:    &DUCKY_DEVIL    637925314982576139
         ducky_tube:     &DUCKY_TUBE     637881368008851456
-=======
+
         upvotes:        "<:upvotes:638729835245731840>"
         comments:       "<:comments:638729835073765387>"
         user:           "<:user:638729835442602003>"
->>>>>>> dc0f8244
 
     icons:
         crown_blurple: "https://cdn.discordapp.com/emojis/469964153289965568.png"
